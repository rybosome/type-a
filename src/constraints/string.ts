--- conflicted
+++ resolved
@@ -1,12 +1,5 @@
-<<<<<<< HEAD
-import { LogicalConstraint } from "../schema";
 import { atLeast, atMost } from "./numeric";
-
-/* -------------------------------------------------------------------------- */
-/* -------------------------------------------------------------------------- */
-=======
 import { LogicalConstraint } from "@src/types";
->>>>>>> a2e28fe5
 
 /**
  * Ensures a string has at least one character.
