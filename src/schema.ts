/* eslint-disable @typescript-eslint/no-explicit-any */
import type {
  ErrLog,
  InputOf,
  LogicalConstraint,
  OutputOf,
  Result,
  Typeable,
  SchemaInstance,
} from "@src/types";

import type { Registry } from "@src/registry";
import { defaultRegistry } from "@src/registry";

/* ------------------------------------------------------------------ */
/* Helpers                                                             */
/* ------------------------------------------------------------------ */

/**
 * Run-time shape of a Schema class (produced by {@link Schema.from}).
 */
export type SchemaClass = {
  new (input: any): SchemaInstance;
  _schema: Fields;
  // Registry captured at declaration time (internal)
  __registry?: Registry;
};

export type Nested<S extends SchemaClass> = InputOf<S> | InstanceType<S>;

/**
 * Recursively instantiate nested schema values.
 */
export function instantiateNestedSchemas<T>(
  value: unknown,
  schemaClass: { new (v: any): T },
): T | T[] {
  console.error("instantiateNestedSchemas called with:", value);

  if (Array.isArray(value)) {
    const result = value.map((v) => {
      const instance = v instanceof schemaClass ? v : new schemaClass(v);
      console.error(" → instantiating array item:", v, "→", instance);
      return instance;
    });
    return result;
  }

  if (value instanceof schemaClass) {
    console.error(" → already instance of schemaClass:", value);
    return value;
  }

  if (typeof value === "object" && value !== null) {
    const instance = new schemaClass(value);
    console.error(" → instantiated object:", value, "→", instance);
    return instance;
  }

  console.error(" → returned unchanged:", value);
  return value as T;
}

// --------------------
// FieldType
// --------------------

/**
 * A field description used by Schema.
 */
/**
 * Describes a Schema property at both compile-time (for type inference/validation)
 * and runtime (for parsing/validation/serialization).
 *
 * @typeParam T   The *in-memory* typed representation used by callers once the
 *                value has been parsed/deserialised.
 * @typeParam R   The *raw* external representation accepted by the constructor
 *                **and** produced by the optional `serializer`.  When no
 *                custom serialisation is supplied `R` defaults to `T` so
 *                existing call-sites continue to compile unchanged.
 */
export interface FieldType<T extends Typeable, R = T> {
  /**
   * Compile-time marker that preserves the **exact** generic parameter `T`
   * (including `undefined`) during conditional-type inference via `FieldType<infer V>`.
   *
   * This is a phantom property: it exists only at the type level and is never
   * assigned or accessed at runtime.
   *
   * Although **required** in the type, every real object is produced via a
   * type-assertion (`as FieldType<T>`) so no property is emitted.
   */
  readonly __t: T;

  /**
   * The underlying value contained in the field.  In addition to primitive
   * scalars and flat arrays, **tuple** values (both fixed-length and variadic
   * rest-pattern forms) are fully supported via the extended {@link Typeable}
   * definition.
   */
  value: T | undefined;

  /**
   * Optional default value applied when the caller omits the field or passes
   * `undefined`. The default may be the value itself **or** a zero-arg function
   * returning the value (useful for non-primitive or non-constant defaults).
   */
  default?: T | (() => T);

  /**
   * Optional validator(s). When an array is provided, every constraint is run
   * in order until the first failure (the returned string) or until all pass
   * (returns `true`).
   */
  is?: LogicalConstraint<NonNullable<T>> | LogicalConstraint<NonNullable<T>>[];

  /**
<<<<<<< HEAD
   * Optional nested Schema class (singular). When present this field is
   * automatically instantiated, validated and serialised recursively.
=======
   * Optional [serializer, deserializer] tuple allowing callers to customise
   * how a value is converted **to** and **from** its raw JSON-compatible
   * representation.
   *
   *   - *Serializer*:   `T → R`   (e.g. `Date → string`)
   *   - *Deserializer*: `R → T`   (e.g. `string → Date`)
   */
  serdes?: [(value: T) => R, (value: R) => T];

  /**
   * Optional nested Schema class. When present this field is automatically
   * instantiated, validated and serialised recursively.
>>>>>>> e4c67849
   */
  schemaClass?: SchemaClass;

  /**
   * Optional *set* of Schema classes used for explicit variant unions. When
   * provided the runtime picks the correct constructor from this list based on
   * the incoming raw object's discriminator value (see {@link variantKey}) and
   * instantiates it.  Mutually exclusive with {@link FieldType.schemaClass}.
   */
  variantClasses?: SchemaClass[];
}

/* ------------------------------------------------------------------ */
/* Default primitive validators                                        */
/* ------------------------------------------------------------------ */

/**
 * Built-in primitive validators automatically applied to any field that has
 * **no** nested `schemaClass` / `variantClasses` **and** no user-supplied
 * `is` predicate.  The table keys are raw JavaScript `typeof` strings or
 * special sentinels for complex objects (`array`, `date`, `object`).
 */
const DEFAULT_VALIDATORS: Record<string, LogicalConstraint<any>> = {
  boolean: (v: unknown) => typeof v === "boolean" || "expected boolean", // primitive boolean
  number: (v: unknown) =>
    (typeof v === "number" && Number.isFinite(v)) || "expected finite number",
  string: (v: unknown) => typeof v === "string" || "expected string",
  // bigint & date left out for now – user may supply custom validators
  array: (v: unknown) => Array.isArray(v) || "expected array",
  object: (v: unknown) =>
    (v !== null && typeof v === "object" && !Array.isArray(v)) ||
    "expected plain object",
};

/* ------------------------------------------------------------------ */
/* Of                                                                 */
/* ------------------------------------------------------------------ */

/**
 * Helper aliases used by the `Of<T>` overloads below.  They enforce whether
 * the caller supplied a `default` as well as whether a `[serializer,
 * deserializer]` tuple is present.
 */
type FieldWithDefault<T extends Typeable, R = T> = FieldType<T, R> & {
  default: T | (() => T);
};

/**
 * Field descriptor *without* a default.
 */
type FieldWithoutDefault<T extends Typeable, R = T> = Omit<
  FieldType<T, R>,
  "default"
>;

// --------------------
// Overload A — Variant union (variantClasses)
// --------------------

// Variant overload accepting a list of variant constructors
export function Of<DU extends Typeable>(opts: {
  variantClasses: SchemaClass[];
  default?: DU | (() => DU);
  is?:
    | LogicalConstraint<NonNullable<DU>>
    | LogicalConstraint<NonNullable<DU>>[];
}): FieldType<DU> & { variantClasses: SchemaClass[] };

/**
 * Create a field descriptor.
 */

// ──────────────────────────────────────────────────────────────────────────
// Overload signatures
// ──────────────────────────────────────────────────────────────────────────

// 1. Primitive field **without** default/serdes
export function Of<T extends Typeable>(opts?: {
  is?: LogicalConstraint<NonNullable<T>> | LogicalConstraint<NonNullable<T>>[];
}): FieldWithoutDefault<T>;

// 2. Primitive field **with default** (no serdes)
export function Of<T extends Typeable>(opts: {
  default: T | (() => T);
  is?: LogicalConstraint<NonNullable<T>> | LogicalConstraint<NonNullable<T>>[];
}): FieldWithDefault<T>;

<<<<<<< HEAD
// (duplicate discriminated-union overload removed; see earlier definition)
// Nested Schema without options (single instance)
export function Of<S extends SchemaClass>(
  schemaClass: S,
): FieldWithoutDefault<OutputOf<S>> & { schemaClass: S };

// Nested Schema with options (single instance)
export function Of<S extends SchemaClass>(
  schemaClass: S,
  opts?: {
    default?: OutputOf<S> | (() => OutputOf<S>);
    is?:
      | LogicalConstraint<NonNullable<OutputOf<S>>>
      | LogicalConstraint<NonNullable<OutputOf<S>>>[];
  },
): FieldType<OutputOf<S>> & { schemaClass: S };

// Nested Schema **array** with options
export function Of<S extends SchemaClass>(
  schemaClass: S[],
  opts?: {
    default?: OutputOf<S>[] | (() => OutputOf<S>[]);
    is?:
      | LogicalConstraint<NonNullable<OutputOf<S>>>
      | LogicalConstraint<NonNullable<OutputOf<S>>>[];
  },
): FieldType<OutputOf<S>[]> & { schemaClass: S };

export function Of(...args: any[]): any {
  /* -------------------------------------------------------------- */
  /* Detect argument pattern                                        */
  /* -------------------------------------------------------------- */

  // Helpers -------------------------------------------------------
  const makeField = <T extends Typeable>(
    extra: Partial<FieldType<T>>,
    opts:
      | {
          default?: T | (() => T);
          is?:
            | LogicalConstraint<NonNullable<T>>
            | LogicalConstraint<NonNullable<T>>[];
        }
      | undefined,
  ): FieldType<T> => {
    const base: FieldType<T> = {
      // phantom compile-time marker
      __t: undefined as unknown as T,
      value: undefined as unknown as T,
      ...extra,
    } as FieldType<T>;

    if (opts?.is) (base as any).is = opts.is;
    if (opts && "default" in opts && opts.default !== undefined) {
      (base as any).default = opts.default;
    }
    return base;
  };

  // ------------------------------------------------------------------
  // Case A – args[0] is a SchemaClass constructor (single instance)
  // ------------------------------------------------------------------
  if (
    args.length > 0 &&
    typeof args[0] === "function" &&
    "_schema" in args[0]
  ) {
    const schemaClass = args[0] as SchemaClass;
    const opts = (args[1] ?? undefined) as Parameters<typeof makeField>[1];

    return makeField(
      {
        schemaClass,
      },
      opts,
    );
  }

  // ------------------------------------------------------------------
  // Case B – args[0] is an **array** containing a single SchemaClass
  //          constructor (array of instances)
  // ------------------------------------------------------------------
  if (
    args.length > 0 &&
    Array.isArray(args[0]) &&
    args[0].length === 1 &&
    typeof args[0][0] === "function" &&
    "_schema" in args[0][0]
  ) {
    const schemaClass = args[0][0] as SchemaClass;
    const opts = (args[1] ?? undefined) as Parameters<typeof makeField>[1];

    // The generic `T` here becomes `OutputOf<typeof schemaClass>[]`
    return makeField(
      {
        schemaClass,
        // annotate value as array via generic parameter – nothing to set at runtime
      },
      opts,
    );
  }

  // ------------------------------------------------------------------
  // Case C – primitive / non-schema field definitions (legacy path)
  // ------------------------------------------------------------------

  // Variant union support: opts object with `variantClasses` key.
  if (
    args.length === 1 &&
    args[0] &&
    typeof args[0] === "object" &&
    !Array.isArray(args[0]) &&
    Array.isArray((args[0] as any).variantClasses)
  ) {
    const optsObj = args[0] as {
      variantClasses: SchemaClass[];
      default?: Typeable | (() => Typeable);
      is?: LogicalConstraint<Typeable> | LogicalConstraint<Typeable>[];
    };

    const { variantClasses, ...rest } = optsObj;

    // Validate variantClasses shape at runtime for helpful errors.
    if (
      variantClasses.length === 0 ||
      !variantClasses.every((c) => typeof c === "function" && "_schema" in c)
    ) {
      throw new Error(
        "Of(): `variantClasses` must be an array of Schema classes with static _schema",
      );
    }

    return makeField(
      {
        variantClasses,
      },
      rest as Parameters<typeof makeField>[1],
    );
  }

  const opts = (args[0] ?? undefined) as {
    default?: Typeable | (() => Typeable);
    is?: ((val: any) => boolean | string) | ((val: any) => boolean | string)[];
  };

  const base: FieldType<any> = {
    __t: undefined,
    value: undefined,
  } as FieldType<any>;

  if (opts?.is) (base as any).is = opts.is;
  if (opts && "default" in opts && opts.default !== undefined) {
    (base as any).default = opts.default;
  }

  return base;
=======
// 3. Primitive field with custom serdes **without default**
export function Of<T extends Typeable, R = unknown>(opts: {
  serdes: [(value: T) => R, (value: R) => T];
  is?: LogicalConstraint<NonNullable<T>> | LogicalConstraint<NonNullable<T>>[];
}): FieldWithoutDefault<T, R> & {
  serdes: [(value: T) => R, (value: R) => T];
};

// 4. Primitive field with custom serdes **with default**
export function Of<T extends Typeable, R = unknown>(opts: {
  serdes: [(value: T) => R, (value: R) => T];
  default: T | (() => T);
  is?: LogicalConstraint<NonNullable<T>> | LogicalConstraint<NonNullable<T>>[];
}): FieldWithDefault<T, R> & {
  serdes: [(value: T) => R, (value: R) => T];
};

// 5. Generic implementation – internal body (not exposed)
// NOTE: Default `R` to `T` so that calls without custom `serdes` inherit the
//       same raw type as the value itself, matching the public overloads.
export function Of<T extends Typeable, R = T>(opts?: {
  default?: T | (() => T);
  is?: LogicalConstraint<NonNullable<T>> | LogicalConstraint<NonNullable<T>>[];
  serdes?: [(value: T) => R, (value: R) => T];
}): FieldType<T, R> {
  // Handle overload where opts is a schema class
  if (typeof opts === "function" && "_schema" in opts) {
    return {
      __t: undefined,
      value: undefined,
      schemaClass: opts,
    } as unknown as FieldType<any>;
  }

  let schemaClass: SchemaClass | undefined = undefined;

  // Auto-extract schemaClass from opts.__t
  if (opts && typeof opts === "object" && "__t" in opts) {
    const t = (opts as any).__t;

    const maybeInstance = Array.isArray(t) ? t[0] : t;

    if (maybeInstance && typeof maybeInstance === "object") {
      if (maybeInstance.constructor?._schema) {
        schemaClass = maybeInstance.constructor;
      }
    }
  }

  const base = {
    value: undefined as T | undefined,
    ...(opts?.is ? { is: opts.is } : {}),
    ...(opts?.serdes ? { serdes: opts.serdes } : {}),
    ...(schemaClass ? { schemaClass } : {}),
  };

  if (opts && "default" in opts && opts.default !== undefined) {
    return { ...base, default: opts.default } as FieldType<T, R>;
  }

  return base as FieldType<T, R>;
>>>>>>> e4c67849
}

// ------------------------------------------------------------------
// Sugar helpers – strict primitive shortcuts
// ------------------------------------------------------------------

// Attach helper factories directly to the `Of` function object to avoid
// introducing a `namespace` (incompatible with ESM).

Object.assign(Of, {
  boolean: (opts?: {
    default?: boolean | (() => boolean);
    is?: LogicalConstraint<boolean> | LogicalConstraint<boolean>[];
  }) =>
    Of<boolean>({
      ...(opts ?? {}),
      is: opts?.is ?? DEFAULT_VALIDATORS.boolean,
    } as any),

  number: (opts?: {
    default?: number | (() => number);
    is?: LogicalConstraint<number> | LogicalConstraint<number>[];
  }) =>
    Of<number>({
      ...(opts ?? {}),
      is: opts?.is ?? DEFAULT_VALIDATORS.number,
    } as any),

  string: (opts?: {
    default?: string | (() => string);
    is?: LogicalConstraint<string> | LogicalConstraint<string>[];
  }) =>
    Of<string>({
      ...(opts ?? {}),
      is: opts?.is ?? DEFAULT_VALIDATORS.string,
    } as any),
});

// --------------------
// Schema and Model Types
// --------------------

type Fields = Record<string, FieldType<any>>;

type ValueType<F> = F extends { schemaClass: infer S }
  ? S extends SchemaClass
    ? F extends FieldType<infer V>
      ? V // Preserve generic param (handles arrays automatically)
      : OutputOf<S>
    : never
  : F extends { variantClasses: infer Arr }
    ? Arr extends SchemaClass[]
      ? F extends FieldType<infer V>
        ? V extends any[]
          ? OutputOf<Arr[number]>[]
          : OutputOf<Arr[number]>
        : OutputOf<Arr[number]>
      : never
    : F extends FieldType<infer V>
      ? V
      : never;

type ValueMap<F extends Fields> = { [K in keyof F]: ValueType<F[K]> };

/**
 * Keys that are optional in the constructor's input object.
 *
 * A key is optional when the field descriptor provides a `default`, or the declared
 * value type already allows `undefined`.
 */
type OptionalKeys<F extends Fields> = {
  [K in keyof F]: F[K] extends { default: any }
    ? K
    : undefined extends ValueMap<F>[K]
      ? K
      : never;
}[keyof F];

/**
 * Keys that must be provided in the constructor's input object.
 */
type RequiredKeys<F extends Fields> = {
  [K in keyof F]: F[K] extends { default: any }
    ? never
    : undefined extends ValueMap<F>[K]
      ? never
      : K;
}[keyof F];

/**
 * Constructor input map:
 *  • Keys in `RequiredKeys` are mandatory.
 *  • Keys in `OptionalKeys` may be omitted.
 */
type InputType<F> = F extends { schemaClass: infer S }
  ? S extends SchemaClass
<<<<<<< HEAD
    ? F extends FieldType<infer V>
      ? V extends any[]
        ? InputOf<S>[]
        : InputOf<S>
      : never
    : never
  : F extends { variantClasses: infer Arr }
    ? Arr extends SchemaClass[]
      ? F extends FieldType<infer V>
        ? V extends any[]
          ? InputOf<Arr[number]>[]
          : InputOf<Arr[number]>
        : InputOf<Arr[number]>
      : never
    : ValueType<F>;
=======
    ? Nested<S>
    : never
  : F extends {
        serdes: [(value: any) => infer Raw, (value: infer Raw) => any];
      }
    ? Raw
    : F extends FieldType<infer V, any>
      ? V extends { __isNested: true; schemaClass: infer S }
        ? S extends SchemaClass
          ? InputOf<S>
          : never
        : V
      : never;
>>>>>>> e4c67849

type InputValueMap<F extends Fields> = {
  [K in RequiredKeys<F>]: InputType<F[K]>;
} & {
  [K in OptionalKeys<F>]?: InputType<F[K]>;
};

// --------------------
// Schema
// --------------------

/**
 * Combine several constraints into one.  Runs each in sequence and returns the
 * first non-`true` result (an error string) or `true` when all pass.
 */
function composeConstraints<T extends Typeable>(
  constraints: LogicalConstraint<T>[],
): LogicalConstraint<T> {
  return (val: T) => {
    for (const c of constraints) {
      const res = c(val);
      if (res !== true) return res;
    }
    return true;
  };
}

/**
 * A dataclass-style object with parsing, validation and rendering.
 */
export class Schema<F extends Fields> implements SchemaInstance {
  readonly __isSchemaInstance = true as const;
  private readonly _fields: {
    [K in keyof F]: FieldType<ValueMap<F>[K]>;
  };

  constructor(input: InputValueMap<F>) {
    const schema = (this.constructor as unknown as { _schema: F })._schema;

    const fields = {} as {
      [K in keyof F]: FieldType<ValueMap<F>[K]>;
    };

    for (const [key, fieldDef] of Object.entries(schema) as [
      keyof F,
      F[keyof F],
    ][]) {
      if (!fieldDef.schemaClass && "__t" in fieldDef) {
        const rawT = (fieldDef as any).__t;
        const maybeInstance = Array.isArray(rawT) ? rawT[0] : rawT;

        if (
          maybeInstance &&
          typeof maybeInstance === "object" &&
          maybeInstance.constructor?._schema
        ) {
          (fieldDef as any).schemaClass = maybeInstance.constructor;
          console.error(
            `✅ schemaClass inferred for field '${String(key)}':`,
            maybeInstance.constructor.name,
          );
        }
      }
      const supplied = (input as Record<string, unknown>)[key as string];
      const def = fieldDef.default;
      const value =
        supplied !== undefined
          ? supplied
          : typeof def === "function"
            ? (def as () => unknown)()
            : def;

<<<<<<< HEAD
      // Handle nested Schema instantiation when necessary
      const nestedValue = (() => {
        const singleCtor = fieldDef.schemaClass;
        const ctorSet = fieldDef.variantClasses;

        if (
          (!singleCtor && !ctorSet) ||
          value === undefined ||
          value === null
        ) {
          return value;
        }

        // Helper to pick constructor for discriminated unions ----------------
        const pickCtor = (raw: unknown): SchemaClass | undefined => {
          if (singleCtor) return singleCtor;
          if (!ctorSet) return undefined;

          // Simple heuristic: use `kind` discriminator when present.
          const discriminator = (raw as any)?.kind;
          if (discriminator != null) {
            const match = ctorSet.find((C) => {
              try {
                // Attempt cheap prototype check first – avoids full instantiation.
                const schema = (C as any)._schema as Fields;
                if (
                  schema &&
                  Object.prototype.hasOwnProperty.call(schema, "kind") &&
                  // access default or literal value if present
                  (schema.kind as any).default === discriminator
                )
                  return true;
              } catch {
                /* noop */
              }
              return false;
            });
            if (match) return match;
          }

          // Fallback heuristic ------------------------------------------------
          // Choose the constructor whose declared schema keys overlap the most
          // with the raw object's keys.  This is a simple, deterministic
          // approach that works well for typical discriminated unions where
          // each subtype has unique fields.
          if (raw && typeof raw === "object") {
            const rawKeys = new Set(
              Object.keys(raw as Record<string, unknown>),
            );
            let best: SchemaClass | undefined;
            let bestScore = -1;

            for (const C of ctorSet) {
              const keys = Object.keys((C as any)._schema as Fields);
              let score = 0;
              for (const k of keys) if (rawKeys.has(k)) score += 1;
              if (score > bestScore) {
                bestScore = score;
                best = C;
              }
            }
            if (best) return best;
          }

          // As a final fallback, just use the first constructor.
          return ctorSet[0];
        };

        const convert = (val: unknown): unknown => {
          const Ctor = pickCtor(val);
          if (!Ctor) return val; // give up – leave raw
          return val instanceof Ctor ? val : new Ctor(val as any);
        };

        // Array-of-schema support
        if (Array.isArray(value)) {
          return value.map(convert);
        }
        return convert(value);
=======
      const deserialised = (() => {
        if (!fieldDef.serdes) return value;
        if (supplied === undefined) return value;
        if (value === undefined || value === null) return value;
        return (
          fieldDef.serdes as [(v: unknown) => unknown, (v: unknown) => unknown]
        )[1](value as any);
>>>>>>> e4c67849
      })();

      const nestedValue =
        fieldDef.schemaClass != null
          ? instantiateNestedSchemas(deserialised, fieldDef.schemaClass)
          : deserialised;

      if (fieldDef.schemaClass) {
        console.error(`[${String(key)}] nestedValue:`, nestedValue);
        console.error(
          `[${String(key)}] is instance of schemaClass?`,
          nestedValue instanceof fieldDef.schemaClass,
        );
      }

      const field = {
        value: nestedValue as ValueMap<F>[typeof key],
        is: (() => {
          const rawIs = fieldDef.is as
            | LogicalConstraint<NonNullable<ValueMap<F>[typeof key]>>
            | LogicalConstraint<NonNullable<ValueMap<F>[typeof key]>>[]
            | undefined;
          if (Array.isArray(rawIs)) {
            return rawIs.length > 0 ? composeConstraints(rawIs) : undefined;
          }
          if (rawIs) return rawIs;

          /* ---------------------------------------------------- */
          /* Fallback to built-in primitive validators            */
          /* ---------------------------------------------------- */

          if (!fieldDef.schemaClass && !fieldDef.variantClasses) {
            const pick = (val: unknown): LogicalConstraint<any> | undefined => {
              const t = typeof val;
              if (t === "object") {
                // date validator not yet built-in
                if (Array.isArray(val)) return DEFAULT_VALIDATORS.array;
                return DEFAULT_VALIDATORS.object;
              }
              return (
                DEFAULT_VALIDATORS as Record<string, LogicalConstraint<any>>
              )[t];
            };

            // Determine based on *runtime value* or default sentinel "undefined".
            const validator = pick(value);
            return validator;
          }

          return undefined;
        })(),
        default: fieldDef.default as FieldType<
          ValueMap<F>[typeof key]
        >["default"],
        ...(fieldDef.serdes ? { serdes: fieldDef.serdes } : {}),
        ...(fieldDef.schemaClass ? { schemaClass: fieldDef.schemaClass } : {}),
      } as FieldType<ValueMap<F>[typeof key]>;

      fields[key] = field;

      Object.defineProperty(this, key, {
        get: () => field.value,
        set: (val: ValueMap<F>[typeof key]) => {
          field.value = val;
        },
        enumerable: true,
      });
    }

    this._fields = fields;
  }

  static from<F extends Record<string, FieldType<any>>>(
    schema: F,
    opts?: { registry?: Registry },
  ) {
    const registry = opts?.registry ?? defaultRegistry;

    class ModelWithSchema extends Schema<F> {
      static _schema = schema;
      static __registry = registry;
    }

    type StaticHelpers = {
      /** See {@link Schema.tryNew} */
      tryNew(
        input: ValueMap<F>,
      ): Result<Schema<F> & ValueMap<F>, ErrLog<ValueMap<F>>>;
    } & Pick<typeof Schema, "nestedArray" | "nestedVariant">;

    return ModelWithSchema as {
      new (input: InputValueMap<F>): Schema<F> & ValueMap<F>;
      _schema: F;
    } & StaticHelpers;
  }

  /**
   * Static constructor with built-in validation and aggregated error
   * reporting.
   */
  static tryNew<I extends Fields>(
    this: {
      new (input: I): Schema<any> & I;
      _schema: Fields;
    },
    input: I,
  ): Result<InstanceType<typeof this>, ErrLog<I>> {
    const instance = new this(input);
    const validationErrors = instance.validate();

    if (validationErrors.length === 0) {
      // success path
      return { val: instance, errs: undefined };
    }

    // failure path – build ErrLog with undefined for each field first
    const errLog = Object.keys(this._schema).reduce((acc, key) => {
      (acc as Record<string, string | undefined>)[key] = undefined;
      return acc;
    }, {} as ErrLog<I>);

    // populate messages parsed from "<key>: <message>" strings
    for (const raw of validationErrors) {
      const idx = raw.indexOf(": ");
      if (idx !== -1) {
        const key = raw.slice(0, idx);
        const msg = raw.slice(idx + 2);
        (errLog as Record<string, string | undefined>)[key] = msg;
      }
    }

    errLog.summarize = () => validationErrors.slice();

    return { val: undefined, errs: errLog };
  }

  validate(): string[] {
    const schema = (this.constructor as unknown as { _schema: F })._schema;
    const errors: string[] = [];

    for (const key in schema) {
      const field = this._fields[key as keyof F];

      /* ---------------------------------------------------------- */
      /* Recurse into nested Schemas                                */
      /* ---------------------------------------------------------- */
      if (field.value != null) {
        const pushNestedErrors = (item: Schema<any>, prefix: string) => {
          const nestedErrors = item.validate();
          for (const msg of nestedErrors) errors.push(`${prefix}.${msg}`);
        };

        if (Array.isArray(field.value)) {
          field.value.forEach((item: unknown, idx: number) => {
            if ((item as any)?.__isSchemaInstance) {
              pushNestedErrors(item as Schema<any>, `${key}[${idx}]`);
            }
          });
        } else if ((field.value as any)?.__isSchemaInstance) {
          pushNestedErrors(field.value as Schema<any>, String(key));
        }
      }

      // Cast `is` so we have a stable, callable signature
      const is = field.is as ((val: unknown) => true | string) | undefined;

      if (is && field.value !== undefined && field.value !== null) {
        // Apply validator differently for array vs single value
        if (Array.isArray(field.value)) {
          field.value.forEach((item: unknown, idx: number) => {
            const res = is(item);
            if (res !== true) errors.push(`${key}[${idx}]: ${res}`);
          });
        } else {
          const result = is(field.value as NonNullable<typeof field.value>);
          if (result !== true) errors.push(`${key}: ${result}`);
        }
      }
    }

    return errors;
  }

  toJSON(): ValueMap<F> {
    /**
     * Recursively serialise a runtime value so that the result is fully
     * JSON-compatible (plain objects, arrays and primitives only).  Schema
     * instances invoke their own `toJSON()` method; `Map` instances are
     * converted to plain objects via `Object.fromEntries()` while their values
     * are serialised recursively.
     */
    const serialise = (val: unknown): unknown => {
      if (val == null) return val;

      /* -------------------------------------------------- */
      /* Primitive BigInt handling                          */
      /* -------------------------------------------------- */
      // Native `JSON.stringify` throws on BigInt values.  Convert to a
      // string representation so callers can safely serialise the output
      // produced by `Schema#toJSON()` without additional hooks.
      if (typeof val === "bigint") return val.toString();

      if (Array.isArray(val)) return val.map(serialise);
      if (val instanceof Map) {
        const obj: Record<string, unknown> = {};
        for (const [k, v] of val.entries()) {
          // Convert key to string for use as an object property
          const key = String(k);
          // Guard against collisions such as 1 vs "1" or true vs "true"
          if (Object.prototype.hasOwnProperty.call(obj, key)) {
            throw new Error(
              `Duplicate key after stringification: ${String(k)}`,
            );
          }
          obj[key] = serialise(v);
        }
        return obj;
      }

      if (typeof val === "object") {
        // Preserve run-time identity for `Schema` instances – they manage their own serialisation.
        if ((val as any).__isSchemaInstance) {
          return (val as Schema<any>).toJSON();
        }

        /* ------------------------------------------------------ */
        /* Plain-object (Record) detection                         */
        /* ------------------------------------------------------ */
        const proto = Object.getPrototypeOf(val);
        if (proto === Object.prototype || proto === null) {
          const obj: Record<string, unknown> = {};
          for (const [k, v] of Object.entries(val as Record<string, unknown>)) {
            obj[k] = serialise(v);
          }
          return obj;
        }

        // Exotic objects (Date, RegExp, custom classes, etc.) – return as-is so callers can decide.
        return val;
      }
      return val; // primitive scalar
    };

    const json = {} as ValueMap<F>;
    for (const key in this._fields) {
      const field = this._fields[key];
<<<<<<< HEAD
      const raw = (() => {
        if (field.value == null) return field.value;

        if (Array.isArray(field.value)) {
          return field.value.map((v: unknown) =>
            (v as any)?.__isSchemaInstance ? (v as Schema<any>).toJSON() : v,
          );
        }

        return (field.value as any)?.__isSchemaInstance
          ? (field.value as Schema<any>).toJSON()
          : field.value;
      })();
=======
      let raw: unknown;
      if (field.schemaClass && field.value != null) {
        raw = (field.value as Schema<any>).toJSON();
      } else if (field.serdes && field.value != null) {
        raw = field.serdes[0](field.value as any);
      } else {
        raw = field.value;
      }

>>>>>>> e4c67849
      // Recursively serialise (handles Map & nested objects)
      (json as Record<string, unknown>)[key] = serialise(raw);
    }
    return json;
  }

  /* ---------------------------------------------------------- */
  /* Registry helpers                                           */
  /* ---------------------------------------------------------- */

  /**
   * Register the calling Schema class as the element type of an **array**
   * field on a parent Schema.  Currently this helper is an identity function
   * that returns the constructor so it can be used inline as a value argument
   * to {@link Of}.  A future release may attach richer runtime metadata.
   */
  static nestedArray<Parent extends SchemaClass>(
    this: SchemaClass,

    _parentFn: () => Parent,
    _opts?: { registry?: Registry },
  ): typeof this {
    void _parentFn;
    void _opts;
    return this;
  }

  /**
   * Register the calling Schema class as a **variant** constructor on a parent
   * Schema.  Identity function for now – behaviour mirrors {@link nestedArray}.
   */
  static nestedVariant<Parent extends SchemaClass>(
    this: SchemaClass,
    _parentFn: () => Parent,
    _opts?: { registry?: Registry },
  ): typeof this {
    void _parentFn;
    void _opts;
    return this;
  }
}<|MERGE_RESOLUTION|>--- conflicted
+++ resolved
@@ -115,23 +115,8 @@
   is?: LogicalConstraint<NonNullable<T>> | LogicalConstraint<NonNullable<T>>[];
 
   /**
-<<<<<<< HEAD
    * Optional nested Schema class (singular). When present this field is
    * automatically instantiated, validated and serialised recursively.
-=======
-   * Optional [serializer, deserializer] tuple allowing callers to customise
-   * how a value is converted **to** and **from** its raw JSON-compatible
-   * representation.
-   *
-   *   - *Serializer*:   `T → R`   (e.g. `Date → string`)
-   *   - *Deserializer*: `R → T`   (e.g. `string → Date`)
-   */
-  serdes?: [(value: T) => R, (value: R) => T];
-
-  /**
-   * Optional nested Schema class. When present this field is automatically
-   * instantiated, validated and serialised recursively.
->>>>>>> e4c67849
    */
   schemaClass?: SchemaClass;
 
@@ -219,7 +204,6 @@
   is?: LogicalConstraint<NonNullable<T>> | LogicalConstraint<NonNullable<T>>[];
 }): FieldWithDefault<T>;
 
-<<<<<<< HEAD
 // (duplicate discriminated-union overload removed; see earlier definition)
 // Nested Schema without options (single instance)
 export function Of<S extends SchemaClass>(
@@ -376,69 +360,6 @@
   }
 
   return base;
-=======
-// 3. Primitive field with custom serdes **without default**
-export function Of<T extends Typeable, R = unknown>(opts: {
-  serdes: [(value: T) => R, (value: R) => T];
-  is?: LogicalConstraint<NonNullable<T>> | LogicalConstraint<NonNullable<T>>[];
-}): FieldWithoutDefault<T, R> & {
-  serdes: [(value: T) => R, (value: R) => T];
-};
-
-// 4. Primitive field with custom serdes **with default**
-export function Of<T extends Typeable, R = unknown>(opts: {
-  serdes: [(value: T) => R, (value: R) => T];
-  default: T | (() => T);
-  is?: LogicalConstraint<NonNullable<T>> | LogicalConstraint<NonNullable<T>>[];
-}): FieldWithDefault<T, R> & {
-  serdes: [(value: T) => R, (value: R) => T];
-};
-
-// 5. Generic implementation – internal body (not exposed)
-// NOTE: Default `R` to `T` so that calls without custom `serdes` inherit the
-//       same raw type as the value itself, matching the public overloads.
-export function Of<T extends Typeable, R = T>(opts?: {
-  default?: T | (() => T);
-  is?: LogicalConstraint<NonNullable<T>> | LogicalConstraint<NonNullable<T>>[];
-  serdes?: [(value: T) => R, (value: R) => T];
-}): FieldType<T, R> {
-  // Handle overload where opts is a schema class
-  if (typeof opts === "function" && "_schema" in opts) {
-    return {
-      __t: undefined,
-      value: undefined,
-      schemaClass: opts,
-    } as unknown as FieldType<any>;
-  }
-
-  let schemaClass: SchemaClass | undefined = undefined;
-
-  // Auto-extract schemaClass from opts.__t
-  if (opts && typeof opts === "object" && "__t" in opts) {
-    const t = (opts as any).__t;
-
-    const maybeInstance = Array.isArray(t) ? t[0] : t;
-
-    if (maybeInstance && typeof maybeInstance === "object") {
-      if (maybeInstance.constructor?._schema) {
-        schemaClass = maybeInstance.constructor;
-      }
-    }
-  }
-
-  const base = {
-    value: undefined as T | undefined,
-    ...(opts?.is ? { is: opts.is } : {}),
-    ...(opts?.serdes ? { serdes: opts.serdes } : {}),
-    ...(schemaClass ? { schemaClass } : {}),
-  };
-
-  if (opts && "default" in opts && opts.default !== undefined) {
-    return { ...base, default: opts.default } as FieldType<T, R>;
-  }
-
-  return base as FieldType<T, R>;
->>>>>>> e4c67849
 }
 
 // ------------------------------------------------------------------
@@ -535,7 +456,6 @@
  */
 type InputType<F> = F extends { schemaClass: infer S }
   ? S extends SchemaClass
-<<<<<<< HEAD
     ? F extends FieldType<infer V>
       ? V extends any[]
         ? InputOf<S>[]
@@ -551,21 +471,6 @@
         : InputOf<Arr[number]>
       : never
     : ValueType<F>;
-=======
-    ? Nested<S>
-    : never
-  : F extends {
-        serdes: [(value: any) => infer Raw, (value: infer Raw) => any];
-      }
-    ? Raw
-    : F extends FieldType<infer V, any>
-      ? V extends { __isNested: true; schemaClass: infer S }
-        ? S extends SchemaClass
-          ? InputOf<S>
-          : never
-        : V
-      : never;
->>>>>>> e4c67849
 
 type InputValueMap<F extends Fields> = {
   [K in RequiredKeys<F>]: InputType<F[K]>;
@@ -638,7 +543,6 @@
             ? (def as () => unknown)()
             : def;
 
-<<<<<<< HEAD
       // Handle nested Schema instantiation when necessary
       const nestedValue = (() => {
         const singleCtor = fieldDef.schemaClass;
@@ -718,15 +622,6 @@
           return value.map(convert);
         }
         return convert(value);
-=======
-      const deserialised = (() => {
-        if (!fieldDef.serdes) return value;
-        if (supplied === undefined) return value;
-        if (value === undefined || value === null) return value;
-        return (
-          fieldDef.serdes as [(v: unknown) => unknown, (v: unknown) => unknown]
-        )[1](value as any);
->>>>>>> e4c67849
       })();
 
       const nestedValue =
@@ -973,7 +868,6 @@
     const json = {} as ValueMap<F>;
     for (const key in this._fields) {
       const field = this._fields[key];
-<<<<<<< HEAD
       const raw = (() => {
         if (field.value == null) return field.value;
 
@@ -987,17 +881,6 @@
           ? (field.value as Schema<any>).toJSON()
           : field.value;
       })();
-=======
-      let raw: unknown;
-      if (field.schemaClass && field.value != null) {
-        raw = (field.value as Schema<any>).toJSON();
-      } else if (field.serdes && field.value != null) {
-        raw = field.serdes[0](field.value as any);
-      } else {
-        raw = field.value;
-      }
-
->>>>>>> e4c67849
       // Recursively serialise (handles Map & nested objects)
       (json as Record<string, unknown>)[key] = serialise(raw);
     }
