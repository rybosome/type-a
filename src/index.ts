--- conflicted
+++ resolved
@@ -1,10 +1,3 @@
 export * from "./schema";
 export * from "./constraints";
-<<<<<<< HEAD
-export { nonEmpty } from "./constraints";
-
-// expose validation-result helper types
-=======
-
->>>>>>> d0a406d4
 export type { ErrLog, Maybe } from "./types/result";