--- conflicted
+++ resolved
@@ -128,28 +128,6 @@
   (raw: R) => T,
 ];
 
-<<<<<<< HEAD
-/* ------------------------------------------------------------------ */
-/* Variant                                                             */
-/* ------------------------------------------------------------------ */
-
-/**
- * Utility helper that converts a list/tuple of {@link Schema} classes into a
- * union of their **constructed** (output) value types.  Intended for use with
- * {@link Schema.Of} when building explicit discriminated unions:
- *
- * Internally this is merely an alias over `OutputOf<…>` – no additional runtime
- * behaviour is attached.  Validation, serialisation, and re-hydration are
- * handled by the {@link Schema} logic once the corresponding `schemaClasses`
- * array is supplied to `Of()`.
- */
-
-export type Variant<
-  Classes extends readonly { new (input: any): SchemaInstance }[],
-> = OutputOf<Classes[number]>;
-
-=======
->>>>>>> 32b3e56e
 /**
  * Helper aliases used by the `Of<T>` overloads below.  They enforce whether
  * the caller supplied a `default` as well as whether a `[serializer,
